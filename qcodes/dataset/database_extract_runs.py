import os
from typing import Optional, Union
from warnings import warn

import numpy as np

from qcodes.dataset.data_set import DataSet
from qcodes.dataset.descriptions.versioning.converters import new_to_old
from qcodes.dataset.linked_datasets.links import links_to_str
from qcodes.dataset.sqlite.connection import ConnectionPlus, atomic
from qcodes.dataset.sqlite.database import (
    connect,
    get_db_version_and_newest_available_version,
)
from qcodes.dataset.sqlite.queries import (
    add_meta_data,
    create_run,
    get_exp_ids_from_run_ids,
<<<<<<< HEAD
    get_experiment_attributes_by_exp_id,
=======
>>>>>>> df953609
    get_matching_exp_ids,
    get_runid_from_guid,
    is_run_id_in_database,
    mark_run_complete,
    new_experiment,
)
<<<<<<< HEAD
from qcodes.dataset.sqlite.query_helpers import sql_placeholder_string
=======
from qcodes.dataset.sqlite.query_helpers import (
    select_many_where,
    sql_placeholder_string,
)
>>>>>>> df953609


def extract_runs_into_db(source_db_path: str,
                         target_db_path: str, *run_ids: int,
                         upgrade_source_db: bool = False,
                         upgrade_target_db: bool = False) -> None:
    """
    Extract a selection of runs into another DB file. All runs must come from
    the same experiment. They will be added to an experiment with the same name
    and ``sample_name`` in the target db. If such an experiment does not exist, it
    will be created.

    Args:
        source_db_path: Path to the source DB file
        target_db_path: Path to the target DB file. The target DB file will be
          created if it does not exist.
        run_ids: The ``run_id``'s of the runs to copy into the target DB file
        upgrade_source_db: If the source DB is found to be in a version that is
          not the newest, should it be upgraded?
        upgrade_target_db: If the target DB is found to be in a version that is
          not the newest, should it be upgraded?
    """
    # Check for versions
    (s_v, new_v) = get_db_version_and_newest_available_version(source_db_path)
    if s_v < new_v and not upgrade_source_db:
        warn(f'Source DB version is {s_v}, but this function needs it to be'
             f' in version {new_v}. Run this function again with '
             'upgrade_source_db=True to auto-upgrade the source DB file.')
        return

    if os.path.exists(target_db_path):
        (t_v, new_v) = get_db_version_and_newest_available_version(target_db_path)
        if t_v < new_v and not upgrade_target_db:
            warn(f'Target DB version is {t_v}, but this function needs it to '
                 f'be in version {new_v}. Run this function again with '
                 'upgrade_target_db=True to auto-upgrade the target DB file.')
            return

    source_conn = connect(source_db_path)

    # Validate that all runs are in the source database
    do_runs_exist = is_run_id_in_database(source_conn, *run_ids)
    if False in do_runs_exist.values():
        source_conn.close()
        non_existing_ids = [rid for rid in run_ids if not do_runs_exist[rid]]
        err_mssg = ("Error: not all run_ids exist in the source database. "
                    "The following run(s) is/are not present: "
                    f"{non_existing_ids}")
        raise ValueError(err_mssg)

    # Validate that all runs are from the same experiment

    source_exp_ids = np.unique(get_exp_ids_from_run_ids(source_conn, run_ids))
    if len(source_exp_ids) != 1:
        source_conn.close()
        raise ValueError('Did not receive runs from a single experiment. '
                         f'Got runs from experiments {source_exp_ids}')

    # Fetch the attributes of the runs' experiment
    # hopefully, this is enough to uniquely identify the experiment
    exp_attrs = get_experiment_attributes_by_exp_id(source_conn, source_exp_ids[0])

    # Massage the target DB file to accommodate the runs
    # (create new experiment if needed)

    target_conn = connect(target_db_path)

    # this function raises if the target DB file has several experiments
    # matching both the name and sample_name

    try:
        with atomic(target_conn) as target_conn:

            target_exp_id = _create_exp_if_needed(target_conn,
                                                  exp_attrs['name'],
                                                  exp_attrs['sample_name'],
                                                  exp_attrs['format_string'],
                                                  exp_attrs['start_time'],
                                                  exp_attrs['end_time'])

            # Finally insert the runs
            for run_id in run_ids:
                _extract_single_dataset_into_db(DataSet(run_id=run_id,
                                                        conn=source_conn),
                                                target_conn,
                                                target_exp_id)
    finally:
        source_conn.close()
        target_conn.close()


def _create_exp_if_needed(target_conn: ConnectionPlus,
                          exp_name: str,
                          sample_name: str,
                          fmt_str: str,
                          start_time: float,
                          end_time: Union[float, None]) -> int:
    """
    Look up in the database whether an experiment already exists and create
    it if it doesn't. Note that experiments do not have GUIDs, so this method
    is not guaranteed to work. Matching names and times is the best we can do.
    """

    matching_exp_ids = get_matching_exp_ids(target_conn,
                                            name=exp_name,
                                            sample_name=sample_name,
                                            format_string=fmt_str,
                                            start_time=start_time,
                                            end_time=end_time)

    if len(matching_exp_ids) > 1:
        exp_id = matching_exp_ids[0]
        warn(f'{len(matching_exp_ids)} experiments found in target DB that '
             'match name, sample_name, fmt_str, start_time, and end_time. '
             f'Inserting into the experiment with exp_id={exp_id}.')
        return exp_id
    if len(matching_exp_ids) == 1:
        return matching_exp_ids[0]
    else:
        lastrowid = new_experiment(target_conn,
                                   name=exp_name,
                                   sample_name=sample_name,
                                   format_string=fmt_str,
                                   start_time=start_time,
                                   end_time=end_time)
        return lastrowid


def _extract_single_dataset_into_db(dataset: DataSet,
                                    target_conn: ConnectionPlus,
                                    target_exp_id: int) -> None:
    """
    NB: This function should only be called from within
    meth:`extract_runs_into_db`

    Insert the given dataset into the specified database file as the latest
    run.

    Trying to insert a run already in the DB is a NOOP.

    Args:
        dataset: A dataset representing the run to be copied
        target_conn: connection to the DB. Must be atomically guarded
        target_exp_id: The ``exp_id`` of the (target DB) experiment in which to
          insert the run
    """

    if not dataset.completed:
        raise ValueError('Dataset not completed. An incomplete dataset '
                         'can not be copied. The incomplete dataset has '
                         f'GUID: {dataset.guid} and run_id: {dataset.run_id}')

    source_conn = dataset.conn

    run_id = get_runid_from_guid(target_conn, dataset.guid)

    if run_id != -1:
        return

    target_table_name = _add_run_to_runs_table(dataset, target_conn, target_exp_id)

    _populate_results_table(
        source_conn, target_conn, dataset.table_name, target_table_name
    )


def _add_run_to_runs_table(
    dataset: DataSet, target_conn: ConnectionPlus, target_exp_id: int
) -> str:
    if dataset.parameters is not None:
        param_names = dataset.parameters.split(',')
    else:
        param_names = []
    parspecs_dict = {
        p.name: p for p in new_to_old(dataset.description.interdeps).paramspecs
    }
    parspecs = [parspecs_dict[p] for p in param_names]
    metadata = dataset.metadata
    snapshot_raw = dataset.snapshot_raw
    captured_run_id = dataset.captured_run_id
    captured_counter = dataset.captured_counter
    parent_dataset_links = links_to_str(dataset.parent_dataset_links)
    _, target_run_id, target_table_name = create_run(
        target_conn,
        target_exp_id,
        name=dataset.name,
        guid=dataset.guid,
        parameters=parspecs,
        metadata=metadata,
        captured_run_id=captured_run_id,
        captured_counter=captured_counter,
        parent_dataset_links=parent_dataset_links,
    )
    assert target_table_name is not None
    mark_run_complete(target_conn, target_run_id)
    _rewrite_timestamps(target_conn,
                        target_run_id,
                        dataset.run_timestamp_raw,
                        dataset.completed_timestamp_raw)
    if snapshot_raw is not None:
        add_meta_data(target_conn, target_run_id, {'snapshot': snapshot_raw})
    return target_table_name


def _populate_results_table(source_conn: ConnectionPlus,
                            target_conn: ConnectionPlus,
                            source_table_name: str,
                            target_table_name: str) -> None:
    """
    Copy over all the entries of the results table
    """
    get_data_query = f"""
                     SELECT *
                     FROM "{source_table_name}"
                     """

    source_cursor = source_conn.cursor()
    target_cursor = target_conn.cursor()

    for row in source_cursor.execute(get_data_query):
        column_names = ','.join(row.keys()[1:])  # the first key is "id"
        values = tuple(val for val in row[1:])
        value_placeholders = sql_placeholder_string(len(values))
        insert_data_query = f"""
                             INSERT INTO "{target_table_name}"
                             ({column_names})
                             values {value_placeholders}
                             """
        target_cursor.execute(insert_data_query, values)


def _rewrite_timestamps(target_conn: ConnectionPlus, target_run_id: int,
                        correct_run_timestamp: Optional[float],
                        correct_completed_timestamp: Optional[float]) -> None:
    """
    Update the timestamp to match the original one
    """
    query = """
            UPDATE runs
            SET run_timestamp = ?
            WHERE run_id = ?
            """
    cursor = target_conn.cursor()
    cursor.execute(query, (correct_run_timestamp, target_run_id))

    query = """
            UPDATE runs
            SET completed_timestamp = ?
            WHERE run_id = ?
            """
    cursor = target_conn.cursor()
    cursor.execute(query, (correct_completed_timestamp, target_run_id))<|MERGE_RESOLUTION|>--- conflicted
+++ resolved
@@ -16,24 +16,14 @@
     add_meta_data,
     create_run,
     get_exp_ids_from_run_ids,
-<<<<<<< HEAD
     get_experiment_attributes_by_exp_id,
-=======
->>>>>>> df953609
     get_matching_exp_ids,
     get_runid_from_guid,
     is_run_id_in_database,
     mark_run_complete,
     new_experiment,
 )
-<<<<<<< HEAD
 from qcodes.dataset.sqlite.query_helpers import sql_placeholder_string
-=======
-from qcodes.dataset.sqlite.query_helpers import (
-    select_many_where,
-    sql_placeholder_string,
-)
->>>>>>> df953609
 
 
 def extract_runs_into_db(source_db_path: str,
