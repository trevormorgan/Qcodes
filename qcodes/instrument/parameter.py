--- conflicted
+++ resolved
@@ -245,16 +245,6 @@
 
         return out
 
-<<<<<<< HEAD
-    def snapshot_base(self, update=False, *args, **kwargs):
-        '''
-        json state of the Parameter
-
-        optionally pass in the state, so if this is an instrument parameter
-        we can collect all calls to the server into one
-        '''
-        if update:
-=======
     def snapshot_base(self, update=False):
         """
         json state of the Parameter.
@@ -264,7 +254,6 @@
         """
 
         if self.has_get and self._snapshot_get and update:
->>>>>>> 9a12c7a0
             self.get()
 
         state = self._latest()
