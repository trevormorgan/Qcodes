--- conflicted
+++ resolved
@@ -27,165 +27,199 @@
     """
 
     def __init__(
-            self,
-            name: str,
-            address: Optional[str] = None,
-            port: Optional[int] = None,
-            terminator: str = '\r\n',
-            tmpfile: Optional[str] = None,
-            timeout: float = 20,
-            **kwargs: Any):
-        super().__init__(name, address=address, port=port,
-                         terminator=terminator, timeout=timeout, **kwargs)
+        self,
+        name: str,
+        address: Optional[str] = None,
+        port: Optional[int] = None,
+        terminator: str = "\r\n",
+        tmpfile: Optional[str] = None,
+        timeout: float = 20,
+        **kwargs: Any,
+    ):
+        super().__init__(
+            name,
+            address=address,
+            port=port,
+            terminator=terminator,
+            timeout=timeout,
+            **kwargs,
+        )
 
         self._heater_range_auto = False
         self._heater_range_temp = [0.03, 0.1, 0.3, 1, 12, 40]
         self._heater_range_curr = [0.316, 1, 3.16, 10, 31.6, 100]
         self._control_channel = 5
-        self.pump_label_dict = {'TURB1': 'Turbo 1',
-                                'COMP': 'Compressor'}
-
-        self.add_parameter(name='time',
-                           label='System Time',
-                           get_cmd='READ:SYS:TIME',
-                           get_parser=self._parse_time)
-
-        self.add_parameter(name='action',
-                           label='Current action',
-                           get_cmd='READ:SYS:DR:ACTN',
-                           get_parser=self._parse_action)
-
-        self.add_parameter(name='status',
-                           label='Status',
-                           get_cmd='READ:SYS:DR:STATUS',
-                           get_parser=self._parse_status)
-
-        self.add_parameter(name='pid_control_channel',
-                           label='PID control channel',
-                           get_cmd=self._get_control_channel,
-                           set_cmd=self._set_control_channel,
-                           vals=Ints(1, 16))
-
-        self.add_parameter(name='pid_mode',
-                           label='PID Mode',
-                           get_cmd=partial(self._get_control_param, 'MODE'),
-                           set_cmd=partial(self._set_control_param, 'MODE'),
-                           val_mapping={'on':  'ON', 'off': 'OFF'})
-
-        self.add_parameter(name='pid_ramp',
-                           label='PID ramp enabled',
-                           get_cmd=partial(self._get_control_param,
-                                           'RAMP:ENAB'),
-                           set_cmd=partial(self._set_control_param,
-                                           'RAMP:ENAB'),
-                           val_mapping={'on':  'ON', 'off': 'OFF'})
-
-        self.add_parameter(name='pid_setpoint',
-                           label='PID temperature setpoint',
-                           unit='K',
-                           get_cmd=partial(self._get_control_param, 'TSET'),
-                           set_cmd=partial(self._set_control_param, 'TSET'))
-        
-        self.add_parameter(name='pid_p',
-                           label='PID proportionality',
-                           get_cmd=partial(self._get_control_param, 'P'),
-                           set_cmd=partial(self._set_control_param, 'P'),
-                           vals=Numbers(0, 1e3))
-        
-        self.add_parameter(name='pid_i',
-                           label='PID intergral',
-                           get_cmd=partial(self._get_control_param, 'I'),
-                           set_cmd=partial(self._set_control_param, 'I'),
-                           vals=Numbers(0, 1e3))
-        
-        self.add_parameter(name='pid_d',
-                           label='PID derivative',
-                           get_cmd=partial(self._get_control_param, 'D'),
-                           set_cmd=partial(self._set_control_param, 'D'),
-                           vals=Numbers(0, 1e3))
-
-        self.add_parameter(name='pid_rate',
-                           label='PID ramp rate',
-                           unit='K/min',
-                           get_cmd=partial(self._get_control_param,
-                                           'RAMP:RATE'),
-                           set_cmd=partial(self._set_control_param,
-                                           'RAMP:RATE'))
-
-        self.add_parameter(name='pid_range',
-                           label='PID heater range',
-                           # TODO: The units in the software are mA, how to
-                           # do this correctly?
-                           unit='mA',
-                           get_cmd=partial(self._get_control_param, 'RANGE'),
-                           set_cmd=partial(self._set_control_param, 'RANGE'),
-                           vals=Enum(*self._heater_range_curr))
-
-        self.add_parameter(name='magnet_status',
-                           label='Magnet status',
-                           unit='',
-                           get_cmd=partial(self._get_control_B_param, 'ACTN'))
-
-        self.add_parameter(name='magnet_sweeprate',
-                           label='Magnet sweep rate',
-                           unit='T/min',
-                           get_cmd=partial(
-                               self._get_control_B_param, 'RVST:RATE'),
-                           set_cmd=partial(self._set_control_magnet_sweeprate_param))
-
-        self.add_parameter(name='magnet_sweeprate_insta',
-                           label='Instantaneous magnet sweep rate',
-                           unit='T/min',
-                           get_cmd=partial(self._get_control_B_param, 'RFST'))
-
-        self.add_parameter(name='B',
-                           label='Magnetic field',
-                           unit='T',
-                           get_cmd=partial(self._get_control_B_param, 'VECT'))
-
-        self.add_parameter(name='Bx',
-                           label='Magnetic field x-component',
-                           unit='T',
-                           get_cmd=partial(
-                               self._get_control_Bcomp_param, 'VECTBx'),
-                           set_cmd=partial(self._set_control_Bx_param))
-
-        self.add_parameter(name='By',
-                           label='Magnetic field y-component',
-                           unit='T',
-                           get_cmd=partial(
-                               self._get_control_Bcomp_param, 'VECTBy'),
-                           set_cmd=partial(self._set_control_By_param))
-
-        self.add_parameter(name='Bz',
-                           label='Magnetic field z-component',
-                           unit='T',
-                           get_cmd=partial(
-                               self._get_control_Bcomp_param, 'VECTBz'),
-                           set_cmd=partial(self._set_control_Bz_param))
-
-        self.add_parameter(name='magnet_sweep_time',
-                           label='Magnet sweep time',
-                           unit='T/min',
-                           get_cmd=partial(self._get_control_B_param, 'RVST:TIME'))
-<<<<<<< HEAD
-        
-        self.add_parameter(name='turb1_speed',
-                           label=self.pump_label_dict['TURB1'] + ' speed',
-                           unit='Hz',
-                           get_cmd='READ:DEV:TURB1:PUMP:SIG:SPD',
-                           get_parser=self._get_parser_pump_speed,
+        self.pump_label_dict = {"TURB1": "Turbo 1", "COMP": "Compressor"}
+
+        self.add_parameter(
+            name="time",
+            label="System Time",
+            get_cmd="READ:SYS:TIME",
+            get_parser=self._parse_time,
+        )
+
+        self.add_parameter(
+            name="action",
+            label="Current action",
+            get_cmd="READ:SYS:DR:ACTN",
+            get_parser=self._parse_action,
+        )
+
+        self.add_parameter(
+            name="status",
+            label="Status",
+            get_cmd="READ:SYS:DR:STATUS",
+            get_parser=self._parse_status,
+        )
+
+        self.add_parameter(
+            name="pid_control_channel",
+            label="PID control channel",
+            get_cmd=self._get_control_channel,
+            set_cmd=self._set_control_channel,
+            vals=Ints(1, 16),
+        )
+
+        self.add_parameter(
+            name="pid_mode",
+            label="PID Mode",
+            get_cmd=partial(self._get_control_param, "MODE"),
+            set_cmd=partial(self._set_control_param, "MODE"),
+            val_mapping={"on": "ON", "off": "OFF"},
+        )
+
+        self.add_parameter(
+            name="pid_ramp",
+            label="PID ramp enabled",
+            get_cmd=partial(self._get_control_param, "RAMP:ENAB"),
+            set_cmd=partial(self._set_control_param, "RAMP:ENAB"),
+            val_mapping={"on": "ON", "off": "OFF"},
+        )
+
+        self.add_parameter(
+            name="pid_setpoint",
+            label="PID temperature setpoint",
+            unit="K",
+            get_cmd=partial(self._get_control_param, "TSET"),
+            set_cmd=partial(self._set_control_param, "TSET"),
+        )
+
+        self.add_parameter(
+            name="pid_p",
+            label="PID proportionality",
+            get_cmd=partial(self._get_control_param, "P"),
+            set_cmd=partial(self._set_control_param, "P"),
+            vals=Numbers(0, 1e3),
+        )
+
+        self.add_parameter(
+            name="pid_i",
+            label="PID intergral",
+            get_cmd=partial(self._get_control_param, "I"),
+            set_cmd=partial(self._set_control_param, "I"),
+            vals=Numbers(0, 1e3),
+        )
+
+        self.add_parameter(
+            name="pid_d",
+            label="PID derivative",
+            get_cmd=partial(self._get_control_param, "D"),
+            set_cmd=partial(self._set_control_param, "D"),
+            vals=Numbers(0, 1e3),
+        )
+
+        self.add_parameter(
+            name="pid_rate",
+            label="PID ramp rate",
+            unit="K/min",
+            get_cmd=partial(self._get_control_param, "RAMP:RATE"),
+            set_cmd=partial(self._set_control_param, "RAMP:RATE"),
+        )
+
+        self.add_parameter(
+            name="pid_range",
+            label="PID heater range",
+            # TODO: The units in the software are mA, how to
+            # do this correctly?
+            unit="mA",
+            get_cmd=partial(self._get_control_param, "RANGE"),
+            set_cmd=partial(self._set_control_param, "RANGE"),
+            vals=Enum(*self._heater_range_curr),
+        )
+
+        self.add_parameter(
+            name="magnet_status",
+            label="Magnet status",
+            unit="",
+            get_cmd=partial(self._get_control_B_param, "ACTN"),
+        )
+
+        self.add_parameter(
+            name="magnet_sweeprate",
+            label="Magnet sweep rate",
+            unit="T/min",
+            get_cmd=partial(self._get_control_B_param, "RVST:RATE"),
+            set_cmd=partial(self._set_control_magnet_sweeprate_param),
+        )
+
+        self.add_parameter(
+            name="magnet_sweeprate_insta",
+            label="Instantaneous magnet sweep rate",
+            unit="T/min",
+            get_cmd=partial(self._get_control_B_param, "RFST"),
+        )
+
+        self.add_parameter(
+            name="B",
+            label="Magnetic field",
+            unit="T",
+            get_cmd=partial(self._get_control_B_param, "VECT"),
+        )
+
+        self.add_parameter(
+            name="Bx",
+            label="Magnetic field x-component",
+            unit="T",
+            get_cmd=partial(self._get_control_Bcomp_param, "VECTBx"),
+            set_cmd=partial(self._set_control_Bx_param),
+        )
+
+        self.add_parameter(
+            name="By",
+            label="Magnetic field y-component",
+            unit="T",
+            get_cmd=partial(self._get_control_Bcomp_param, "VECTBy"),
+            set_cmd=partial(self._set_control_By_param),
+        )
+
+        self.add_parameter(
+            name="Bz",
+            label="Magnetic field z-component",
+            unit="T",
+            get_cmd=partial(self._get_control_Bcomp_param, "VECTBz"),
+            set_cmd=partial(self._set_control_Bz_param),
+        )
+
+        self.add_parameter(
+            name="magnet_sweep_time",
+            label="Magnet sweep time",
+            unit="T/min",
+            get_cmd=partial(self._get_control_B_param, "RVST:TIME"),
+        )
+
+        self.add_parameter(
+            name="turb1_speed",
+            label=self.pump_label_dict["TURB1"] + " speed",
+            unit="Hz",
+            get_cmd="READ:DEV:TURB1:PUMP:SIG:SPD",
+            get_parser=self._get_parser_pump_speed,
         )
 
         self._add_pump_state()
         self._add_temp_state()
-        self.chan_alias: Dict[str, str] = {}
-        self.chan_temp_names: Dict[str, Dict[str, Optional[str]]] = {}
-=======
-
         self.chan_alias: dict[str, str] = {}
         self.chan_temp_names: dict[str, dict[str, Optional[str]]] = {}
->>>>>>> 7d4c8923
+
         if tmpfile is not None:
             self._get_temp_channel_names(tmpfile)
         self._get_temp_channels()
@@ -194,101 +228,106 @@
         try:
             self._get_named_channels()
         except Exception:
-            logging.warning('Ignored an error in _get_named_channels\n' +
-                            format_exc())
+            logging.warning("Ignored an error in _get_named_channels\n" + format_exc())
 
         self.connect_message()
 
     def set_B(self, x: float, y: float, z: float, s: float) -> None:
         if 0 < s <= 0.2:
-            self.write('SET:SYS:VRM:COO:CART:RVST:MODE:RATE:RATE:' + str(s) +
-                       ':VSET:[' + str(x) + ' ' + str(y) + ' ' + str(z) + ']\r\n')
-            self.write('SET:SYS:VRM:ACTN:RTOS\r\n')
+            self.write(
+                "SET:SYS:VRM:COO:CART:RVST:MODE:RATE:RATE:"
+                + str(s)
+                + ":VSET:["
+                + str(x)
+                + " "
+                + str(y)
+                + " "
+                + str(z)
+                + "]\r\n"
+            )
+            self.write("SET:SYS:VRM:ACTN:RTOS\r\n")
             t_wait = self.magnet_sweep_time() * 60 + 10
-            print('Please wait ' + str(t_wait) +
-                  ' seconds for the field sweep...')
+            print("Please wait " + str(t_wait) + " seconds for the field sweep...")
             sleep(t_wait)
         else:
-            print('Warning: set magnet sweep rate in range (0 , 0.2] T/min')
+            print("Warning: set magnet sweep rate in range (0 , 0.2] T/min")
 
     def _get_control_B_param(
-            self,
-            param: str
+        self, param: str
     ) -> Optional[Union[float, str, list[float]]]:
-        cmd = f'READ:SYS:VRM:{param}'
+        cmd = f"READ:SYS:VRM:{param}"
         return self._get_response_value(self.ask(cmd))
 
     def _get_control_Bcomp_param(
-            self,
-            param: str
+        self, param: str
     ) -> Optional[Union[float, str, list[float]]]:
-        cmd = f'READ:SYS:VRM:{param}'
+        cmd = f"READ:SYS:VRM:{param}"
         return self._get_response_value(self.ask(cmd[:-2]) + cmd[-2:])
 
     def _get_response(self, msg: str) -> str:
-        return msg.split(':')[-1]
+        return msg.split(":")[-1]
 
     def _get_response_value(self, msg: str) -> Optional[Union[float, str, list[float]]]:
         msg = self._get_response(msg)
-        if msg.endswith('NOT_FOUND'):
+        if msg.endswith("NOT_FOUND"):
             return None
-        elif msg.endswith('IDLE'):
-            return 'IDLE'
-        elif msg.endswith('RTOS'):
-            return 'RTOS'
-        elif msg.endswith('Bx'):
+        elif msg.endswith("IDLE"):
+            return "IDLE"
+        elif msg.endswith("RTOS"):
+            return "RTOS"
+        elif msg.endswith("Bx"):
             return float(re.findall(r"[-+]?\d*\.\d+|\d+", msg)[0])
-        elif msg.endswith('By'):
+        elif msg.endswith("By"):
             return float(re.findall(r"[-+]?\d*\.\d+|\d+", msg)[1])
-        elif msg.endswith('Bz'):
+        elif msg.endswith("Bz"):
             return float(re.findall(r"[-+]?\d*\.\d+|\d+", msg)[2])
         elif len(re.findall(r"[-+]?\d*\.\d+|\d+", msg)) > 1:
-            return [float(re.findall(r"[-+]?\d*\.\d+|\d+", msg)[0]), float(re.findall(r"[-+]?\d*\.\d+|\d+", msg)[1]), float(re.findall(r"[-+]?\d*\.\d+|\d+", msg)[2])]
+            return [
+                float(re.findall(r"[-+]?\d*\.\d+|\d+", msg)[0]),
+                float(re.findall(r"[-+]?\d*\.\d+|\d+", msg)[1]),
+                float(re.findall(r"[-+]?\d*\.\d+|\d+", msg)[2]),
+            ]
         try:
             return float(re.findall(r"[-+]?\d*\.\d+|\d+", msg)[0])
         except Exception:
             return msg
 
     def get_idn(self) -> dict[str, Optional[str]]:
-        """ Return the Instrument Identifier Message """
-        idstr = self.ask('*IDN?')
-        idparts = [p.strip() for p in idstr.split(':', 4)][1:]
-
-        return dict(zip(('vendor', 'model', 'serial', 'firmware'), idparts))
+        """Return the Instrument Identifier Message"""
+        idstr = self.ask("*IDN?")
+        idparts = [p.strip() for p in idstr.split(":", 4)][1:]
+
+        return dict(zip(("vendor", "model", "serial", "firmware"), idparts))
 
     def _get_control_channel(self, force_get: bool = False) -> int:
-
         # verify current channel
         if self._control_channel and not force_get:
-            tempval = self.ask(
-                f'READ:DEV:T{self._control_channel}:TEMP:LOOP:MODE')
-            if not tempval.endswith('NOT_FOUND'):
+            tempval = self.ask(f"READ:DEV:T{self._control_channel}:TEMP:LOOP:MODE")
+            if not tempval.endswith("NOT_FOUND"):
                 return self._control_channel
 
         # either _control_channel is not set or wrong
         for i in range(1, 17):
-            tempval = self.ask(f'READ:DEV:T{i}:TEMP:LOOP:MODE')
-            if not tempval.endswith('NOT_FOUND'):
+            tempval = self.ask(f"READ:DEV:T{i}:TEMP:LOOP:MODE")
+            if not tempval.endswith("NOT_FOUND"):
                 self._control_channel = i
                 break
         return self._control_channel
 
     def _set_control_channel(self, channel: int) -> None:
         self._control_channel = channel
-        self.write('SET:DEV:T{}:TEMP:LOOP:HTR:H1'.format(
-            self._get_control_channel()))
+        self.write("SET:DEV:T{}:TEMP:LOOP:HTR:H1".format(self._get_control_channel()))
 
     def _get_control_param(
-            self,
-            param: str
+        self, param: str
     ) -> Optional[Union[float, str, list[float]]]:
         chan = self._get_control_channel()
-        cmd = f'READ:DEV:T{chan}:TEMP:LOOP:{param}'
+        cmd = f"READ:DEV:T{chan}:TEMP:LOOP:{param}"
         return self._get_response_value(self.ask(cmd))
 
     def _set_control_param(self, param: str, value: float) -> None:
         chan = self._get_control_channel()
-        cmd = f'SET:DEV:T{chan}:TEMP:LOOP:{param}:{value}'
+        cmd = f"SET:DEV:T{chan}:TEMP:LOOP:{param}:{value}"
         self.write(cmd)
 
     def _set_control_magnet_sweeprate_param(self, s: float) -> None:
@@ -296,79 +335,120 @@
             x = round(self.Bx(), 4)
             y = round(self.By(), 4)
             z = round(self.Bz(), 4)
-            self.write('SET:SYS:VRM:COO:CART:RVST:MODE:RATE:RATE:' + str(s) +
-                       ':VSET:[' + str(x) + ' ' + str(y) + ' ' + str(z) + ']\r\n')
+            self.write(
+                "SET:SYS:VRM:COO:CART:RVST:MODE:RATE:RATE:"
+                + str(s)
+                + ":VSET:["
+                + str(x)
+                + " "
+                + str(y)
+                + " "
+                + str(z)
+                + "]\r\n"
+            )
         else:
             print(
-                'Warning: set sweeprate in range (0 , 0.2] T/min, not setting sweeprate')
+                "Warning: set sweeprate in range (0 , 0.2] T/min, not setting sweeprate"
+            )
 
     def _set_control_Bx_param(self, x: float) -> None:
         s = self.magnet_sweeprate()
         y = round(self.By(), 4)
         z = round(self.Bz(), 4)
-        self.write('SET:SYS:VRM:COO:CART:RVST:MODE:RATE:RATE:' + str(s) +
-                   ':VSET:[' + str(x) + ' ' + str(y) + ' ' + str(z) + ']\r\n')
-        self.write('SET:SYS:VRM:ACTN:RTOS\r\n')
+        self.write(
+            "SET:SYS:VRM:COO:CART:RVST:MODE:RATE:RATE:"
+            + str(s)
+            + ":VSET:["
+            + str(x)
+            + " "
+            + str(y)
+            + " "
+            + str(z)
+            + "]\r\n"
+        )
+        self.write("SET:SYS:VRM:ACTN:RTOS\r\n")
         # just to give an time estimate, +10s for overhead
         t_wait = self.magnet_sweep_time() * 60 + 10
-        print('Please wait ' + str(t_wait) + ' seconds for the field sweep...')
-        while self.magnet_status() != 'IDLE':
+        print("Please wait " + str(t_wait) + " seconds for the field sweep...")
+        while self.magnet_status() != "IDLE":
             pass
 
     def _set_control_By_param(self, y: float) -> None:
         s = self.magnet_sweeprate()
         x = round(self.Bx(), 4)
         z = round(self.Bz(), 4)
-        self.write('SET:SYS:VRM:COO:CART:RVST:MODE:RATE:RATE:' + str(s) +
-                   ':VSET:[' + str(x) + ' ' + str(y) + ' ' + str(z) + ']\r\n')
-        self.write('SET:SYS:VRM:ACTN:RTOS\r\n')
+        self.write(
+            "SET:SYS:VRM:COO:CART:RVST:MODE:RATE:RATE:"
+            + str(s)
+            + ":VSET:["
+            + str(x)
+            + " "
+            + str(y)
+            + " "
+            + str(z)
+            + "]\r\n"
+        )
+        self.write("SET:SYS:VRM:ACTN:RTOS\r\n")
         # just to give an time estimate, +10s for overhead
         t_wait = self.magnet_sweep_time() * 60 + 10
-        print('Please wait ' + str(t_wait) + ' seconds for the field sweep...')
-        while self.magnet_status() != 'IDLE':
+        print("Please wait " + str(t_wait) + " seconds for the field sweep...")
+        while self.magnet_status() != "IDLE":
             pass
 
     def _set_control_Bz_param(self, z: float) -> None:
         s = self.magnet_sweeprate()
         x = round(self.Bx(), 4)
         y = round(self.By(), 4)
-        self.write('SET:SYS:VRM:COO:CART:RVST:MODE:RATE:RATE:' + str(s) +
-                   ':VSET:[' + str(x) + ' ' + str(y) + ' ' + str(z) + ']\r\n')
-        self.write('SET:SYS:VRM:ACTN:RTOS\r\n')
+        self.write(
+            "SET:SYS:VRM:COO:CART:RVST:MODE:RATE:RATE:"
+            + str(s)
+            + ":VSET:["
+            + str(x)
+            + " "
+            + str(y)
+            + " "
+            + str(z)
+            + "]\r\n"
+        )
+        self.write("SET:SYS:VRM:ACTN:RTOS\r\n")
         # just to give an time estimate, +10s for overhead
         t_wait = self.magnet_sweep_time() * 60 + 10
-        print('Please wait ' + str(t_wait) + ' seconds for the field sweep...')
-        while self.magnet_status() != 'IDLE':
+        print("Please wait " + str(t_wait) + " seconds for the field sweep...")
+        while self.magnet_status() != "IDLE":
             pass
 
     def _get_named_channels(self) -> None:
-        allchans_str = self.ask('READ:SYS:DR:CHAN')
-        allchans = allchans_str.replace('STAT:SYS:DR:CHAN:', '', 1).split(':')
+        allchans_str = self.ask("READ:SYS:DR:CHAN")
+        allchans = allchans_str.replace("STAT:SYS:DR:CHAN:", "", 1).split(":")
         for ch in allchans:
-            msg = 'READ:SYS:DR:CHAN:%s' % ch
+            msg = "READ:SYS:DR:CHAN:%s" % ch
             rep = self.ask(msg)
-            if 'INVALID' not in rep and 'NONE' not in rep:
-                alias, chan = rep.split(':')[-2:]
+            if "INVALID" not in rep and "NONE" not in rep:
+                alias, chan = rep.split(":")[-2:]
                 self.chan_alias[alias] = chan
-                self.add_parameter(name=alias,
-                                   unit='K',
-                                   get_cmd='READ:DEV:%s:TEMP:SIG:TEMP' % chan,
-                                   get_parser=self._parse_temp)
+                self.add_parameter(
+                    name=alias,
+                    unit="K",
+                    get_cmd="READ:DEV:%s:TEMP:SIG:TEMP" % chan,
+                    get_parser=self._parse_temp,
+                )
 
     def _get_pressure_channels(self) -> None:
         chan_pressure_list = []
         for i in range(1, 7):
-            chan = 'P%d' % i
+            chan = "P%d" % i
             chan_pressure_list.append(chan)
-            self.add_parameter(name=chan,
-                               unit='bar',
-                               get_cmd='READ:DEV:%s:PRES:SIG:PRES' % chan,
-                               get_parser=self._parse_pres)
+            self.add_parameter(
+                name=chan,
+                unit="bar",
+                get_cmd="READ:DEV:%s:PRES:SIG:PRES" % chan,
+                get_parser=self._parse_pres,
+            )
         self.chan_pressure = set(chan_pressure_list)
 
     def _get_temp_channel_names(self, file: str) -> None:
         config = configparser.ConfigParser()
-        with open(file, encoding='utf16') as f:
+        with open(file, encoding="utf16") as f:
             next(f)
             config.read_file(f)
 
@@ -376,27 +456,29 @@
             options = config.options(section)
             namestr = '"m_lpszname"'
             if namestr in options:
-                chan_number = int(section.split('\\')[-1].split('[')[-1]) + 1
+                chan_number = int(section.split("\\")[-1].split("[")[-1]) + 1
                 # the names used in the register file are base 0 but the api and the gui
                 # uses base one names so add one
-                chan = 'T' + str(chan_number)
-                name = config.get(section, '"m_lpszname"').strip("\"")
-                self.chan_temp_names[chan] = {'name': name, 'value': None}
+                chan = "T" + str(chan_number)
+                name = config.get(section, '"m_lpszname"').strip('"')
+                self.chan_temp_names[chan] = {"name": name, "value": None}
 
     def _get_temp_channels(self) -> None:
         chan_temps_list = []
         for i in range(1, 17):
-            chan = 'T%d' % i
+            chan = "T%d" % i
             chan_temps_list.append(chan)
-            self.add_parameter(name=chan,
-                               label=f'Temperature ch{i}',
-                               unit='K',
-                               get_cmd='READ:DEV:%s:TEMP:SIG:TEMP' % chan,
-                               get_parser=self._parse_temp)
+            self.add_parameter(
+                name=chan,
+                label=f"Temperature ch{i}",
+                unit="K",
+                get_cmd="READ:DEV:%s:TEMP:SIG:TEMP" % chan,
+                get_parser=self._parse_temp,
+            )
         self.chan_temps = set(chan_temps_list)
 
     def _parse_action(self, msg: str) -> str:
-        """ Parse message and return action as a string
+        """Parse message and return action as a string
 
         Args:
             msg: message string
@@ -404,21 +486,21 @@
             action: string describing the action
         """
         action = msg[17:]
-        if action == 'PCL':
-            action = 'Precooling'
-        elif action == 'EPCL':
-            action = 'Empty precool loop'
-        elif action == 'COND':
-            action = 'Condensing'
-        elif action == 'NONE':
+        if action == "PCL":
+            action = "Precooling"
+        elif action == "EPCL":
+            action = "Empty precool loop"
+        elif action == "COND":
+            action = "Condensing"
+        elif action == "NONE":
             if self.MC.get() < 2:
-                action = 'Circulating'
+                action = "Circulating"
             else:
-                action = 'Idle'
-        elif action == 'COLL':
-            action = 'Collecting mixture'
+                action = "Idle"
+        elif action == "COLL":
+            action = "Collecting mixture"
         else:
-            action = 'Unknown'
+            action = "Unknown"
         return action
 
     def _parse_status(self, msg: str) -> str:
@@ -428,14 +510,14 @@
         return msg[14:]
 
     def _parse_temp(self, msg: str) -> Optional[float]:
-        if 'NOT_FOUND' in msg:
+        if "NOT_FOUND" in msg:
             return None
-        return float(msg.split('SIG:TEMP:')[-1].strip('K'))
+        return float(msg.split("SIG:TEMP:")[-1].strip("K"))
 
     def _parse_pres(self, msg: str) -> Optional[float]:
-        if 'NOT_FOUND' in msg:
+        if "NOT_FOUND" in msg:
             return None
-        return float(msg.split('SIG:PRES:')[-1].strip('mB')) * 1e3
+        return float(msg.split("SIG:PRES:")[-1].strip("mB")) * 1e3
 
     def _recv(self) -> str:
         return super()._recv().rstrip()
@@ -443,39 +525,42 @@
     def _add_pump_state(self) -> None:
         self.pumps = set(self.pump_label_dict.keys())
         for pump in self.pumps:
-            self.add_parameter(name=pump.lower() + '_state',
-                               label=self.pump_label_dict[pump] + ' state',
-                               get_cmd='READ:DEV:%s:PUMP:SIG:STATE' % pump,
-                               get_parser=partial(self._get_parser_state, 'STATE'),
-                               set_cmd=partial(self._set_pump_state, pump),
-                               val_mapping={'on':  'ON', 'off': 'OFF'})
+            self.add_parameter(
+                name=pump.lower() + "_state",
+                label=self.pump_label_dict[pump] + " state",
+                get_cmd="READ:DEV:%s:PUMP:SIG:STATE" % pump,
+                get_parser=partial(self._get_parser_state, "STATE"),
+                set_cmd=partial(self._set_pump_state, pump),
+                val_mapping={"on": "ON", "off": "OFF"},
+            )
 
     def _set_pump_state(self, pump: str, state: str) -> None:
-        self.write(f'SET:DEV:{pump}:PUMP:SIG:STATE:{state}')
-    
+        self.write(f"SET:DEV:{pump}:PUMP:SIG:STATE:{state}")
+
     def _get_parser_pump_speed(self, msg: str) -> Optional[float]:
-        if 'NOT_FOUND' in msg:
+        if "NOT_FOUND" in msg:
             return None
-        return float(msg.split('SPD:')[-1].strip('Hz'))
-    
+        return float(msg.split("SPD:")[-1].strip("Hz"))
+
     def _add_temp_state(self) -> None:
         for i in range(1, 17):
-            chan = 'T%d' % i
-            self.add_parameter(name=chan + '_state',
-                               label=f'Temperature ch{i} state',
-                               get_cmd='READ:DEV:%s:TEMP:MEAS:ENAB' % chan,
-                               get_parser=partial(self._get_parser_state, 'ENAB'),
-                               set_cmd=partial(self._set_temp_state, chan),
-                               val_mapping={'on':  'ON', 'off': 'OFF'})
+            chan = "T%d" % i
+            self.add_parameter(
+                name=chan + "_state",
+                label=f"Temperature ch{i} state",
+                get_cmd="READ:DEV:%s:TEMP:MEAS:ENAB" % chan,
+                get_parser=partial(self._get_parser_state, "ENAB"),
+                set_cmd=partial(self._set_temp_state, chan),
+                val_mapping={"on": "ON", "off": "OFF"},
+            )
 
     def _set_temp_state(self, chan: str, state: str) -> None:
-        self.write(f'SET:DEV:{chan}:TEMP:MEAS:ENAB:{state}')
-    
+        self.write(f"SET:DEV:{chan}:TEMP:MEAS:ENAB:{state}")
+
     def _get_parser_state(self, key: str, msg: str) -> Optional[str]:
-        if 'NOT_FOUND' in msg:
+        if "NOT_FOUND" in msg:
             return None
-        return msg.split(f'{key}:')[-1]
-    
+        return msg.split(f"{key}:")[-1]
 
 
 Triton = OxfordTriton
