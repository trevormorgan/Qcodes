--- conflicted
+++ resolved
@@ -18,13 +18,7 @@
 
 GIT_HASHES: Dict[int, str] = {0: '78d42620fc245a975b5a615ed5e33061baac7846',
                               1: '056d59627e22fa3ca7aad4c265e9897c343f79cf',
-<<<<<<< HEAD
-                              2: '8979f3bed18ff3c6d9657977efed0ce3744135c5'}
-
-DB_NAMES: Dict[int, List[str]] = {0: ['']}
-=======
                               2: '5202255924542dad6841dfe3d941a7f80c43956c'}
->>>>>>> 8979f3be
 
 gitrepopath = os.sep.join(os.path.realpath(__file__).split(os.sep)[:-5])
 repo = Repo(gitrepopath)
