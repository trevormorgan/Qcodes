--- conflicted
+++ resolved
@@ -47,13 +47,8 @@
     modifications to the database file, i.e. when one must assert that changes
     were committed.
     """
-<<<<<<< HEAD
     return DataSet(path_to_db=dataset.dsi.writer.path_to_db,
                    run_id=dataset.run_id)
-=======
-
-    return DataSet(path_to_db=dataset.path_to_db, run_id=dataset.run_id)
->>>>>>> 5bd71370
 
 
 @pytest.mark.usefixtures("experiment")
@@ -591,11 +586,8 @@
     assert desc == RunDescriber(InterDependencies(paramspecs['ps1'],
                                                   paramspecs['ps2']))
 
-<<<<<<< HEAD
-=======
     # the run description gets written as the dataset is marked as started,
     # so now no description should be stored in the database
->>>>>>> 5bd71370
     prematurely_loaded_ds = DataSet(run_id=1)
     assert prematurely_loaded_ds.description == desc
 
