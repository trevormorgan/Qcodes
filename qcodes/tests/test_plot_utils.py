--- conflicted
+++ resolved
@@ -18,38 +18,6 @@
 from .dataset_generators import dataset_with_outliers_generator
 import qcodes.config
 
-<<<<<<< HEAD
-def dataset_with_outliers_generator(ds, data_offset=5, low_outlier=-3,
-                 high_outlier=1, background_noise=True):
-    x = ParamSpec('x', 'numeric', label='Flux', unit='e^2/hbar')
-    t = ParamSpec('t', 'numeric', label='Time', unit='s')
-    z = ParamSpec('z', 'numeric', label='Majorana number', unit='Anyon',
-                depends_on=[x, t])
-    ds.add_parameter(x)
-    ds.add_parameter(t)
-    ds.add_parameter(z)
-
-    npoints = 50
-    xvals = np.linspace(0, 1, npoints)
-    tvals = np.linspace(0, 1, npoints)
-    for counter, xv in enumerate(xvals):
-        if background_noise and (
-            counter < round(npoints/2.3) or counter > round(npoints/1.8)):
-            data = np.random.rand(npoints)-data_offset
-        else:
-            data = xv * np.linspace(0,1,npoints)
-        if counter == round(npoints/1.9):
-            data[round(npoints/1.9)] = high_outlier
-        if counter == round(npoints/2.1):
-            data[round(npoints/2.5)] = low_outlier
-        ds.add_results([{'x': xv, 't': tv, 'z': z}
-                            for z, tv in zip(data, tvals)])
-    ds.mark_completed()
-    return ds
-
-
-=======
->>>>>>> 36d76ccf
 @fixture(scope='function')
 def dataset_with_data_outside_iqr_high_outlier(dataset):
     return dataset_with_outliers_generator(dataset, data_offset=2, low_outlier=-2,
